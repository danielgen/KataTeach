--- conflicted
+++ resolved
@@ -152,41 +152,25 @@
           pos = self.loc_to_tensor_pos(prev1_loc,board,offset)
           input_data[idx,pos,10] = use_history_prop
 
-<<<<<<< HEAD
-        if move_idx >= 2 and moves[move_idx-1][0] == pla:
-=======
-        if move_idx >= 2 and moves[move_idx-2][0] == pla and np.random.random() < prob_to_include_prev2:
->>>>>>> faf0460c
+        if move_idx >= 2 and moves[move_idx-2][0] == pla:
           prev2_loc = moves[move_idx-2][1]
           if prev2_loc is not None:
             pos = self.loc_to_tensor_pos(prev2_loc,board,offset)
             input_data[idx,pos,11] = use_history_prop
 
-<<<<<<< HEAD
-          if move_idx >= 3 and moves[move_idx-1][0] == opp:
-=======
-          if move_idx >= 3 and moves[move_idx-3][0] == opp and np.random.random() < prob_to_include_prev3:
->>>>>>> faf0460c
+          if move_idx >= 3 and moves[move_idx-3][0] == opp:
             prev3_loc = moves[move_idx-3][1]
             if prev3_loc is not None:
               pos = self.loc_to_tensor_pos(prev3_loc,board,offset)
               input_data[idx,pos,12] = use_history_prop
 
-<<<<<<< HEAD
-            if move_idx >= 4 and moves[move_idx-1][0] == pla:
-=======
-            if move_idx >= 4 and moves[move_idx-4][0] == pla and np.random.random() < prob_to_include_prev4:
->>>>>>> faf0460c
+            if move_idx >= 4 and moves[move_idx-4][0] == pla:
               prev4_loc = moves[move_idx-4][1]
               if prev4_loc is not None:
                 pos = self.loc_to_tensor_pos(prev4_loc,board,offset)
                 input_data[idx,pos,13] = use_history_prop
 
-<<<<<<< HEAD
-              if move_idx >= 5 and moves[move_idx-1][0] == opp:
-=======
-              if move_idx >= 5 and moves[move_idx-5][0] == opp and np.random.random() < prob_to_include_prev5:
->>>>>>> faf0460c
+              if move_idx >= 5 and moves[move_idx-5][0] == opp:
                 prev5_loc = moves[move_idx-5][1]
                 if prev5_loc is not None:
                   pos = self.loc_to_tensor_pos(prev5_loc,board,offset)
