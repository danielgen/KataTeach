--- conflicted
+++ resolved
@@ -1084,255 +1084,6 @@
   return finishedPlayout;
 }
 
-<<<<<<< HEAD
-=======
-void Search::addLeafValue(
-  SearchNode& node,
-  double winLossValue,
-  double noResultValue,
-  double scoreMean,
-  double scoreMeanSq,
-  double lead,
-  double weight,
-  bool isTerminal,
-  bool assumeNoExistingWeight
-) {
-  double utility =
-    getResultUtility(winLossValue, noResultValue)
-    + getScoreUtility(scoreMean, scoreMeanSq);
-
-  if(searchParams.subtreeValueBiasFactor != 0 && !isTerminal && node.subtreeValueBiasTableEntry != nullptr) {
-    SubtreeValueBiasEntry& entry = *(node.subtreeValueBiasTableEntry);
-    while(entry.entryLock.test_and_set(std::memory_order_acquire));
-    double newEntryDeltaUtilitySum = entry.deltaUtilitySum;
-    double newEntryWeightSum = entry.weightSum;
-    entry.entryLock.clear(std::memory_order_release);
-    //This is the amount of the direct evaluation of this node that we are going to bias towards the table entry
-    const double biasFactor = searchParams.subtreeValueBiasFactor;
-    if(newEntryWeightSum > 0.001)
-      utility += biasFactor * newEntryDeltaUtilitySum / newEntryWeightSum;
-  }
-
-  utility += getPatternBonus(node.patternBonusHash,getOpp(node.nextPla));
-
-  double utilitySq = utility * utility;
-  double weightSq = weight * weight;
-
-  if(assumeNoExistingWeight) {
-    while(node.statsLock.test_and_set(std::memory_order_acquire));
-    node.stats.winLossValueAvg.store(winLossValue,std::memory_order_release);
-    node.stats.noResultValueAvg.store(noResultValue,std::memory_order_release);
-    node.stats.scoreMeanAvg.store(scoreMean,std::memory_order_release);
-    node.stats.scoreMeanSqAvg.store(scoreMeanSq,std::memory_order_release);
-    node.stats.leadAvg.store(lead,std::memory_order_release);
-    node.stats.utilityAvg.store(utility,std::memory_order_release);
-    node.stats.utilitySqAvg.store(utilitySq,std::memory_order_release);
-    node.stats.weightSqSum.store(weightSq,std::memory_order_release);
-    node.stats.weightSum.store(weight,std::memory_order_release);
-    int64_t oldVisits = node.stats.visits.fetch_add(1,std::memory_order_release);
-    node.statsLock.clear(std::memory_order_release);
-    assert(oldVisits == 0);
-  }
-  else {
-    while(node.statsLock.test_and_set(std::memory_order_acquire));
-    double oldWeightSum = node.stats.weightSum.load(std::memory_order_relaxed);
-    double newWeightSum = oldWeightSum + weight;
-
-    node.stats.winLossValueAvg.store((node.stats.winLossValueAvg.load(std::memory_order_relaxed) * oldWeightSum + winLossValue * weight)/newWeightSum,std::memory_order_release);
-    node.stats.noResultValueAvg.store((node.stats.noResultValueAvg.load(std::memory_order_relaxed) * oldWeightSum + noResultValue * weight)/newWeightSum,std::memory_order_release);
-    node.stats.scoreMeanAvg.store((node.stats.scoreMeanAvg.load(std::memory_order_relaxed) * oldWeightSum + scoreMean * weight)/newWeightSum,std::memory_order_release);
-    node.stats.scoreMeanSqAvg.store((node.stats.scoreMeanSqAvg.load(std::memory_order_relaxed) * oldWeightSum + scoreMeanSq * weight)/newWeightSum,std::memory_order_release);
-    node.stats.leadAvg.store((node.stats.leadAvg.load(std::memory_order_relaxed) * oldWeightSum + lead * weight)/newWeightSum,std::memory_order_release);
-    node.stats.utilityAvg.store((node.stats.utilityAvg.load(std::memory_order_relaxed) * oldWeightSum + utility * weight)/newWeightSum,std::memory_order_release);
-    node.stats.utilitySqAvg.store((node.stats.utilitySqAvg.load(std::memory_order_relaxed) * oldWeightSum + utilitySq * weight)/newWeightSum,std::memory_order_release);
-    node.stats.weightSqSum.store(node.stats.weightSqSum.load(std::memory_order_relaxed) + weightSq,std::memory_order_release);
-    node.stats.weightSum.store(newWeightSum,std::memory_order_release);
-    node.stats.visits.fetch_add(1,std::memory_order_release);
-    node.statsLock.clear(std::memory_order_release);
-  }
-}
-
-//Assumes node already has an nnOutput
-void Search::maybeRecomputeExistingNNOutput(
-  SearchThread& thread, SearchNode& node, bool isRoot
-) {
-  //Right now only the root node currently ever needs to recompute, and only if it's old
-  if(isRoot && node.nodeAge.load(std::memory_order_acquire) != searchNodeAge) {
-    //See if we're the lucky thread that gets to do the update!
-    //Threads that pass by here later will NOT wait for us to be done before proceeding with search.
-    //We accept this and tolerate that for a few iterations potentially we will be using the OLD policy - without noise,
-    //or without root temperature, etc.
-    //Or if we have none of those things, then we'll not end up updating anything except the age, which is okay too.
-    uint32_t oldAge = node.nodeAge.exchange(searchNodeAge,std::memory_order_acq_rel);
-    if(oldAge < searchNodeAge) {
-      NNOutput* nnOutput = node.getNNOutput();
-      assert(nnOutput != NULL);
-
-      //Recompute if we have no ownership map, since we need it for getEndingWhiteScoreBonus
-      //If conservative passing, then we may also need to recompute the root policy ignoring the history if a pass ends the game
-      //If averaging a bunch of symmetries, then we need to recompute it too
-      if(nnOutput->whiteOwnerMap == NULL ||
-         (searchParams.conservativePass && thread.history.passWouldEndGame(thread.board,thread.pla)) ||
-         searchParams.rootNumSymmetriesToSample > 1
-      ) {
-        initNodeNNOutput(thread,node,isRoot,false,true);
-      }
-      //We also need to recompute the root nn if we have root noise or temperature and that's missing.
-      else {
-        //We don't need to go all the way to the nnEvaluator, we just need to maybe add those transforms
-        //to the existing policy.
-        shared_ptr<NNOutput>* result = maybeAddPolicyNoiseAndTemp(thread,isRoot,nnOutput);
-        if(result != NULL)
-          node.storeNNOutput(result,thread);
-      }
-    }
-  }
-}
-
-//If isReInit is false, among any threads trying to store, the first one wins
-//If isReInit is true, we always replace, even for threads that come later.
-//Returns true if a nnOutput was set where there was none before.
-bool Search::initNodeNNOutput(
-  SearchThread& thread, SearchNode& node,
-  bool isRoot, bool skipCache, bool isReInit
-) {
-  bool includeOwnerMap = isRoot || alwaysIncludeOwnerMap;
-  bool antiMirrorDifficult = false;
-  if(searchParams.antiMirror && mirroringPla != C_EMPTY && mirrorAdvantage >= -0.5 &&
-     Location::getCenterLoc(thread.board) != Board::NULL_LOC && thread.board.colors[Location::getCenterLoc(thread.board)] == getOpp(rootPla) &&
-     isMirroringSinceSearchStart(rootHistory,thread.history,4) // skip recent 4 ply to be a bit tolerant
-  ) {
-    includeOwnerMap = true;
-    antiMirrorDifficult = true;
-  }
-  MiscNNInputParams nnInputParams;
-  nnInputParams.drawEquivalentWinsForWhite = searchParams.drawEquivalentWinsForWhite;
-  nnInputParams.conservativePass = searchParams.conservativePass;
-  nnInputParams.nnPolicyTemperature = searchParams.nnPolicyTemperature;
-  nnInputParams.avoidMYTDaggerHack = searchParams.avoidMYTDaggerHackPla == thread.pla;
-  if(searchParams.playoutDoublingAdvantage != 0) {
-    Player playoutDoublingAdvantagePla = getPlayoutDoublingAdvantagePla();
-    nnInputParams.playoutDoublingAdvantage = (
-      getOpp(thread.pla) == playoutDoublingAdvantagePla ? -searchParams.playoutDoublingAdvantage : searchParams.playoutDoublingAdvantage
-    );
-  }
-
-  std::shared_ptr<NNOutput>* result;
-  if(isRoot && searchParams.rootNumSymmetriesToSample > 1) {
-    vector<shared_ptr<NNOutput>> ptrs;
-    std::array<int, SymmetryHelpers::NUM_SYMMETRIES> symmetryIndexes;
-    std::iota(symmetryIndexes.begin(), symmetryIndexes.end(), 0);
-    for(int i = 0; i<searchParams.rootNumSymmetriesToSample; i++) {
-      std::swap(symmetryIndexes[i], symmetryIndexes[thread.rand.nextInt(i,SymmetryHelpers::NUM_SYMMETRIES-1)]);
-      nnInputParams.symmetry = symmetryIndexes[i];
-      bool skipCacheThisIteration = true; //Skip cache since there's no guarantee which symmetry is in the cache
-      nnEvaluator->evaluate(
-        thread.board, thread.history, thread.pla,
-        nnInputParams,
-        thread.nnResultBuf, skipCacheThisIteration, includeOwnerMap
-      );
-      ptrs.push_back(std::move(thread.nnResultBuf.result));
-    }
-    result = new std::shared_ptr<NNOutput>(new NNOutput(ptrs));
-  }
-  else {
-    nnEvaluator->evaluate(
-      thread.board, thread.history, thread.pla,
-      nnInputParams,
-      thread.nnResultBuf, skipCache, includeOwnerMap
-    );
-    result = new std::shared_ptr<NNOutput>(std::move(thread.nnResultBuf.result));
-  }
-
-  if(antiMirrorDifficult) {
-    // Copy
-    shared_ptr<NNOutput>* newNNOutputSharedPtr = new shared_ptr<NNOutput>(new NNOutput(**result));
-    std::shared_ptr<NNOutput>* tmp = result;
-    result = newNNOutputSharedPtr;
-    delete tmp;
-    // Root player gets a bonus/penalty based on the strength of the center.
-    int centerPos = getPos(Location::getCenterLoc(thread.board));
-    double totalWLProb = (*result)->whiteWinProb + (*result)->whiteLossProb;
-    double ownScale = mirrorCenterSymmetryError <= 0.0 ? 0.7 : 0.3;
-    double wl = ((*result)->whiteWinProb - (*result)->whiteLossProb) / (totalWLProb+1e-10);
-    wl = std::min(std::max(wl,-1.0+1e-15),1.0-1e-15);
-    wl = tanh(atanh(wl) + ownScale * (*result)->whiteOwnerMap[centerPos]);
-    double whiteNewWinProb = 0.5 + 0.5 * wl;
-    whiteNewWinProb = totalWLProb * whiteNewWinProb;
-
-    (*result)->whiteWinProb = (float)whiteNewWinProb;
-    (*result)->whiteLossProb = (float)(totalWLProb - whiteNewWinProb);
-  }
-
-  assert((*result)->noisedPolicyProbs == NULL);
-  std::shared_ptr<NNOutput>* noisedResult = maybeAddPolicyNoiseAndTemp(thread,isRoot,result->get());
-  if(noisedResult != NULL) {
-    std::shared_ptr<NNOutput>* tmp = result;
-    result = noisedResult;
-    delete tmp;
-  }
-
-  node.nodeAge.store(searchNodeAge,std::memory_order_release);
-  //If this is a re-initialization of the nnOutput, we don't want to add any visits or anything.
-  //Also don't bother updating any of the stats. Technically we should do so because winLossValueSum
-  //and such will have changed potentially due to a new orientation of the neural net eval
-  //slightly affecting the evals, but this is annoying to recompute from scratch, and on the next
-  //visit updateStatsAfterPlayout should fix it all up anyways.
-  if(isReInit) {
-    bool wasNullBefore = node.storeNNOutput(result,thread);
-    return wasNullBefore;
-  }
-  else {
-    bool suc = node.storeNNOutputIfNull(result);
-    if(!suc) {
-      delete result;
-      return false;
-    }
-    addCurrentNNOutputAsLeafValue(node,true);
-    return true;
-  }
-}
-
-void Search::addCurrentNNOutputAsLeafValue(SearchNode& node, bool assumeNoExistingWeight) {
-  const NNOutput* nnOutput = node.getNNOutput();
-  assert(nnOutput != NULL);
-  //Values in the search are from the perspective of white positive always
-  double winProb = (double)nnOutput->whiteWinProb;
-  double lossProb = (double)nnOutput->whiteLossProb;
-  double noResultProb = (double)nnOutput->whiteNoResultProb;
-  double scoreMean = (double)nnOutput->whiteScoreMean;
-  double scoreMeanSq = (double)nnOutput->whiteScoreMeanSq;
-  double lead = (double)nnOutput->whiteLead;
-  double weight = computeWeightFromNNOutput(nnOutput);
-  addLeafValue(node,winProb-lossProb,noResultProb,scoreMean,scoreMeanSq,lead,weight,false,assumeNoExistingWeight);
-}
-
-
-double Search::computeWeightFromNNOutput(const NNOutput* nnOutput) const {
-  if(!searchParams.useUncertainty)
-    return 1.0;
-  if(!nnEvaluator->supportsShorttermError())
-    return 1.0;
-
-  double scoreMean = (double)nnOutput->whiteScoreMean;
-  double utilityUncertaintyWL = searchParams.winLossUtilityFactor * nnOutput->shorttermWinlossError;
-  double utilityUncertaintyScore = getApproxScoreUtilityDerivative(scoreMean) * nnOutput->shorttermScoreError;
-  double utilityUncertainty = utilityUncertaintyWL + utilityUncertaintyScore;
-
-  double poweredUncertainty;
-  if(searchParams.uncertaintyExponent == 1.0)
-    poweredUncertainty = utilityUncertainty;
-  else if(searchParams.uncertaintyExponent == 0.5)
-    poweredUncertainty = sqrt(utilityUncertainty);
-  else
-    poweredUncertainty = pow(utilityUncertainty, searchParams.uncertaintyExponent);
-
-  double baselineUncertainty = searchParams.uncertaintyCoeff / searchParams.uncertaintyMaxWeight;
-  double weight = searchParams.uncertaintyCoeff / (poweredUncertainty + baselineUncertainty);
-  return weight;
-}
-
->>>>>>> 7bdec0be
 bool Search::playoutDescend(
   SearchThread& thread, SearchNode& node,
   bool posesWithChildBuf[NNPos::MAX_NN_POLICY_SIZE],
