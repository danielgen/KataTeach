--- conflicted
+++ resolved
@@ -4,19 +4,12 @@
 : Cuda backend: Model name: b6c96-s128700160-d49811312
 : Cuda backend: Found GPU Tesla V100-SXM2-16GB memory 16945512448 compute capability major 7 minor 0
 : Cuda backend: Model version 3 useFP16 = false useNHWC = false
-<<<<<<< HEAD
+: Cuda backend: Model name: b6c96-s128700160-d49811312
 : Cuda backend: Found GPU Tesla V100-SXM2-16GB memory 16945512448 compute capability major 7 minor 0
 : Cuda backend: Model version 3 useFP16 = false useNHWC = false
-GAME 5 ==========================================================================
-(A simple opening to test neural net outputs including ownership map)
-=======
 : Cuda backend: Model name: b6c96-s128700160-d49811312
 GAME 5 ==========================================================================
 (A simple opening to test neural net outputs including ownership map)
-: Cuda backend: Found GPU Tesla V100-SXM2-16GB memory 16945512448 compute capability major 7 minor 0
-: Cuda backend: Model version 3 useFP16 = false useNHWC = false
-: Cuda backend: Model name: b6c96-s128700160-d49811312
->>>>>>> f54ca375
 HASH: 3773EEE6C3458BE993E7323E0D6C3E1E
    A B C D E F G H J K L M N O P Q R S T
 19 . . . . . . . . . . . . . . . . . . .
