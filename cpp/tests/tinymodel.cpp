--- conflicted
+++ resolved
@@ -68,15 +68,10 @@
   string binaryData;
   decodeBase64(base64Data, binaryData);
 
-<<<<<<< HEAD
   Rand rand;
   const string tmpModelFile = baseDir + "/" + "tmpTinyModel_" + Global::uint64ToHexString(rand.nextUInt64()) + ".bin.gz";
-  ofstream outModel(tmpModelFile.c_str(),ios::binary);
-=======
-  const string tmpModelFile = baseDir + "/" + "tmpTinyModel.bin.gz";
   ofstream outModel;
   FileUtils::open(outModel,tmpModelFile.c_str(),ios::binary);
->>>>>>> 531c8f20
   outModel << binaryData;
   outModel.close();
 
