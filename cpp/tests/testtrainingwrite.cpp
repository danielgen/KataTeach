--- conflicted
+++ resolved
@@ -754,11 +754,7 @@
     botSpec.baseParams.maxVisits = 10;
     ForkData* forkData = new ForkData();
 
-<<<<<<< HEAD
-    GameRunner* gameRunner = new GameRunner(cfg, "game init test game seed", fancyModes, logger);
-=======
-    GameRunner* gameRunner = new GameRunner(cfg, "game init test search seed", "game init test game seed", playSettings, logger);
->>>>>>> 53ecc5a7
+    GameRunner* gameRunner = new GameRunner(cfg, "game init test game seed", playSettings, logger);
     std::vector<std::atomic<bool>*> stopConditions;
     for(int i = 0; i<100; i++) {
       string seed = "game init test search seed:" + Global::int64ToString(i);
