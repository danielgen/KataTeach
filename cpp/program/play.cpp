--- conflicted
+++ resolved
@@ -1012,17 +1012,16 @@
   Logger& logger,
   vector<double>* recordUtilities
 ) {
-  (void)fancyModes;
-
   if(limits.clearBotBeforeSearchThisMove)
     toMoveBot->clearSearch();
 
   Loc loc;
 
-  //TODO restrict to selfplay only
   //HACK - Disable LCB for making the move (it will still affect the policy target gen)
   bool lcb = toMoveBot->searchParams.useLcbForSelection;
-  toMoveBot->searchParams.useLcbForSelection = false;
+  if(fancyModes.forSelfPlay) {
+    toMoveBot->searchParams.useLcbForSelection = false;
+  }
 
   if(limits.doCapVisitsPlayouts) {
     assert(limits.numCapVisits > 0);
@@ -1049,7 +1048,9 @@
   }
 
   //HACK - restore LCB so that it affects policy target gen
-  toMoveBot->searchParams.useLcbForSelection = lcb;
+  if(fancyModes.forSelfPlay) {
+    toMoveBot->searchParams.useLcbForSelection = lcb;
+  }
 
   return loc;
 }
@@ -1200,109 +1201,10 @@
       break;
 
     Search* toMoveBot = pla == P_BLACK ? botB : botW;
-<<<<<<< HEAD
 
     SearchLimitsThisMove limits = getSearchLimitsThisMove(toMoveBot, fancyModes, gameRand, historicalMctsWinLossValues, clearBotBeforeSearch);
     Loc loc = runBotWithLimits(toMoveBot, pla, fancyModes, limits, logger, recordUtilities);
 
-=======
-    float targetWeight = 1.0;
-
-    bool doCapVisitsPlayouts = false;
-    int64_t numCapVisits = toMoveBot->searchParams.maxVisits;
-    int64_t numCapPlayouts = toMoveBot->searchParams.maxPlayouts;
-    bool clearBotBeforeSearchThisMove = clearBotBeforeSearch;
-    bool removeRootNoise = false;
-    if(fancyModes.cheapSearchProb > 0.0 && gameRand.nextBool(fancyModes.cheapSearchProb)) {
-      if(fancyModes.cheapSearchVisits <= 0)
-        throw StringError("fancyModes.cheapSearchVisits <= 0");
-      doCapVisitsPlayouts = true;
-      numCapVisits = fancyModes.cheapSearchVisits;
-      numCapPlayouts = fancyModes.cheapSearchVisits;
-      targetWeight *= fancyModes.cheapSearchTargetWeight;
-
-      //If not recording cheap searches, do a few more things
-      if(fancyModes.cheapSearchTargetWeight <= 0.0) {
-        clearBotBeforeSearchThisMove = false;
-        removeRootNoise = true;
-      }
-    }
-    else if(fancyModes.reduceVisits) {
-      if(fancyModes.reducedVisitsMin <= 0)
-        throw StringError("fancyModes.reducedVisitsMin <= 0");
-      if(historicalMctsWinLossValues.size() >= fancyModes.reduceVisitsThresholdLookback) {
-        double minWinLossValue = 1e20;
-        double maxWinLossValue = -1e20;
-        for(int j = 0; j<fancyModes.reduceVisitsThresholdLookback; j++) {
-          double winLossValue = historicalMctsWinLossValues[historicalMctsWinLossValues.size()-1-j];
-          if(winLossValue < minWinLossValue)
-            minWinLossValue = winLossValue;
-          if(winLossValue > maxWinLossValue)
-            maxWinLossValue = winLossValue;
-        }
-        assert(fancyModes.reduceVisitsThreshold >= 0.0);
-        double signedMostExtreme = std::max(minWinLossValue,-maxWinLossValue);
-        assert(signedMostExtreme <= 1.000001);
-        if(signedMostExtreme > 1.0)
-          signedMostExtreme = 1.0;
-        double amountThrough = signedMostExtreme - fancyModes.reduceVisitsThreshold;
-        if(amountThrough > 0) {
-          double proportionThrough = amountThrough / (1.0 - fancyModes.reduceVisitsThreshold);
-          assert(proportionThrough >= 0.0 && proportionThrough <= 1.0);
-          double visitReductionProp = proportionThrough * proportionThrough;
-          doCapVisitsPlayouts = true;
-          numCapVisits = (int64_t)round(numCapVisits + visitReductionProp * ((double)fancyModes.reducedVisitsMin - (double)numCapVisits));
-          numCapPlayouts = (int64_t)round(numCapPlayouts + visitReductionProp * ((double)fancyModes.reducedVisitsMin - (double)numCapPlayouts));
-          targetWeight = (float)(targetWeight + visitReductionProp * (fancyModes.reducedVisitsWeight - targetWeight));
-          numCapVisits = std::max(numCapVisits,(int64_t)fancyModes.reducedVisitsMin);
-          numCapPlayouts = std::max(numCapPlayouts,(int64_t)fancyModes.reducedVisitsMin);
-        }
-      }
-    }
-
-    //In many cases, we are using root-level noise, so we want to clear the search each time so that we don't
-    //bias the search with the result of the previous...
-    if(clearBotBeforeSearchThisMove)
-      toMoveBot->clearSearch();
-
-    Loc loc;
-
-    //HACK - Disable LCB for making the move (it will still affect the policy target gen)
-    bool lcb = toMoveBot->searchParams.useLcbForSelection;
-    if(recordFullData) {
-      toMoveBot->searchParams.useLcbForSelection = false;
-    }
-
-    if(doCapVisitsPlayouts) {
-      assert(numCapVisits > 0);
-      assert(numCapPlayouts > 0);
-      SearchParams oldParams = toMoveBot->searchParams;
-
-      toMoveBot->searchParams.maxVisits = std::min(toMoveBot->searchParams.maxVisits, numCapVisits);
-      toMoveBot->searchParams.maxPlayouts = std::min(toMoveBot->searchParams.maxPlayouts, numCapPlayouts);
-      if(removeRootNoise) {
-        toMoveBot->searchParams.rootNoiseEnabled = false;
-        toMoveBot->searchParams.rootPolicyTemperature = 1.0;
-        toMoveBot->searchParams.rootFpuLossProp = toMoveBot->searchParams.fpuLossProp;
-        toMoveBot->searchParams.rootFpuReductionMax = toMoveBot->searchParams.fpuReductionMax;
-        toMoveBot->searchParams.rootDesiredPerChildVisitsCoeff = 0.0;
-      }
-
-      loc = toMoveBot->runWholeSearchAndGetMove(pla,logger,recordUtilities);
-
-      toMoveBot->searchParams = oldParams;
-    }
-    else {
-      assert(!removeRootNoise);
-      loc = toMoveBot->runWholeSearchAndGetMove(pla,logger,recordUtilities);
-    }
-
-    //HACK - restore LCB so that it affects policy target gen
-    if(recordFullData) {
-      toMoveBot->searchParams.useLcbForSelection = lcb;
-    }
-    
->>>>>>> 473c150e
     if(loc == Board::NULL_LOC || !toMoveBot->isLegalStrict(loc,pla))
       failIllegalMove(toMoveBot,logger,board,loc);
     if(logSearchInfo)
